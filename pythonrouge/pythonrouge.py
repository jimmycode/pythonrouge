# -*- coding: utf-8 -*-
import os
import re
import glob
import tempfile
from tempfile import mkdtemp
import subprocess
import sys

<<<<<<< HEAD

def pythonrouge(ROUGE_path, data_path, peer_sentence, model_sentence, ngram_order=3):
=======
def pythonrouge(ROUGE_path, data_path, guess_sentence, ref_sentence, ngram_order=3):
>>>>>>> 5e9550a8
    temp_dir = tempfile.mkdtemp()
    summary_dir = os.path.join(temp_dir, "model")
    reference_dir = os.path.join(temp_dir, "peer")

    os.mkdir(summary_dir)
    os.mkdir(reference_dir)
    
    model_summary = "model.txt"
    with open(summary_dir+"/" + model_summary, "w") as model:
        model.write(model_sentence)

    peer_summary = "peer.txt"
    with open(reference_dir+"/" + peer_summary, "w") as peer:
        peer.write(peer_sentence)

    abs_model_path = str(summary_dir+"/" + model_summary)
    abs_peer_path = str(reference_dir+"/" + peer_summary)

    model_sum_list = [abs_model_path]
    ref_sum_list = [[abs_peer_path]]

    options = "-a -m -n " + str(ngram_order)
    
    xml_path = "rouge.xml"
    with open(temp_dir+"/"+xml_path, "w") as xml_file:
        xml_file.write('<ROUGE-EVAL version="1.0">\n')
        for model_sum_index, model_sum_file in enumerate(model_sum_list):
            xml_file.write('<EVAL ID="' + str(model_sum_index+1) + '">\n')
            xml_file.write("<PEER-ROOT>\n")
            model_sum_dir = os.path.dirname(model_sum_file)
            xml_file.write(model_sum_dir + "\n")
            xml_file.write("</PEER-ROOT>\n")
            xml_file.write("<MODEL-ROOT>\n")
            ref_summ_dir = os.path.dirname(ref_sum_list[0][0] + "\n")
            xml_file.write(ref_summ_dir + "\n")
            xml_file.write("</MODEL-ROOT>\n")
            xml_file.write('<INPUT-FORMAT TYPE="SPL">\n')
            xml_file.write("</INPUT-FORMAT>\n")
            xml_file.write("<PEERS>\n")
            model_sum_basename = os.path.basename(model_sum_file)
            xml_file.write('<P ID="X">' + model_sum_basename + "</P>\n")
            xml_file.write("</PEERS>\n")
            xml_file.write("<MODELS>")
            letter_list = ["A", "B", "C", "D", "E", "F", "G", "H", "I", "J"]
            ref_summ_basename = os.path.basename(ref_sum_list[0][0])
            xml_file.write('<M ID="' + letter_list[0] + '">' + ref_summ_basename + "</M>\n")
            xml_file.write("</MODELS>\n")

            xml_file.write("</EVAL>\n")
        xml_file.write("</ROUGE-EVAL>\n")
        xml_file.close()
    
    abs_xml_path = str(temp_dir+"/"+xml_path)
    output = subprocess.check_output([ROUGE_path, "-e", data_path, "-a", "-m", "-2", "-4","-n", str(ngram_order), "-x", abs_xml_path])
    output = output.decode("utf-8")
    outputs = output.strip().split("\n")

    recall_list = list()
    precision_list = list()
    F_measure_list = list()

    for n in range(ngram_order+1):
        for line in outputs:
            for score in ["R", "P", "F"]:
                match = re.findall('X ROUGE-{0} Average_{1}: ([0-9.]+)'.format((n+1), score),line)
                su_match = re.findall("X ROUGE-S\* Average_{0}: ([0-9.]+)".format(score),line) #su-4
                if match:
                    if score == "R":
                        recall_list.append(float(match[0]))
                    elif score == "P":
                        precision_list.append(float(match[0]))
                    if score == "F":
                        F_measure_list.append(float(match[0]))
                if su_match and n == 3:                
                        if score == "R":
                            recall_list.append(float(su_match[0]))
                        elif score == "P":
                            precision_list.append(float(su_match[0]))
                        if score == "F":
                            F_measure_list.append(float(su_match[0]))
    result = {}
    result["rouge-1"] = F_measure_list[0]
    result["rouge-2"] = F_measure_list[1]
    result["rouge-3"] = F_measure_list[2]
    result["rouge-su4"] = F_measure_list[3]
    return result




<|MERGE_RESOLUTION|>--- conflicted
+++ resolved
@@ -7,12 +7,7 @@
 import subprocess
 import sys
 
-<<<<<<< HEAD
-
 def pythonrouge(ROUGE_path, data_path, peer_sentence, model_sentence, ngram_order=3):
-=======
-def pythonrouge(ROUGE_path, data_path, guess_sentence, ref_sentence, ngram_order=3):
->>>>>>> 5e9550a8
     temp_dir = tempfile.mkdtemp()
     summary_dir = os.path.join(temp_dir, "model")
     reference_dir = os.path.join(temp_dir, "peer")
